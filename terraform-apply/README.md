--- conflicted
+++ resolved
@@ -233,11 +233,10 @@
   - Type: string
   - Optional
 
-<<<<<<< HEAD
 * `TERRAFORM_PRE_RUN`
 
   A set of commands that will be ran prior to `terraform init`.
-=======
+
 * `TERRAFORM_HTTP_CREDENTIALS`
 
   Credentials that will be used for fetching modules sources with `git::http://`, `git::https://`, `http://` & `https://` schemes.
@@ -249,25 +248,21 @@
   Credentials that are used by git (`git::http://`, `git::https://`) allow a path after the hostname.
   Paths are ignored by `http://` & `https://` schemes.
   For git module sources, a credential matches if each mentioned path segment is an exact match.
->>>>>>> 0c3fc256
 
   For example:
   ```yaml
   env:
-<<<<<<< HEAD
     TERRAFORM_PRE_RUN: |
       # Install latest Azure CLI
       curl -skL https://aka.ms/InstallAzureCLIDeb | bash
       
       # Install postgres client
       apt-get install -y --no-install-recommends postgresql-client
-=======
     TERRAFORM_HTTP_CREDENTIALS: |
       example.com=dflook:${{ secrets.HTTPS_PASSWORD }}
       github.com/dflook/terraform-github-actions.git=dflook-actions:${{ secrets.ACTIONS_PAT }}
       github.com/dflook=dflook:${{ secrets.DFLOOK_PAT }}
       github.com=graham:${{ secrets.GITHUB_PAT }}  
->>>>>>> 0c3fc256
   ```
 
   - Type: string
